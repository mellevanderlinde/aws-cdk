--- conflicted
+++ resolved
@@ -9,9 +9,5 @@
       "assertionStackName": "IntegCanaryTestDefaultTestDeployAssert3AD5A094"
     }
   },
-<<<<<<< HEAD
-  "minimumCliVersion": "2.1017.1"
-=======
   "minimumCliVersion": "2.1018.0"
->>>>>>> 18850629
 }