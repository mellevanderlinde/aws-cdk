--- conflicted
+++ resolved
@@ -177,8 +177,7 @@
     expect(assetMetadata && (assetMetadata.data as cxschema.ContainerImageAssetMetadataEntry).platform).toEqual('linux/arm64');
   });
 
-<<<<<<< HEAD
-  testFutureBehavior('with platform: default synth edition', flags, App, (app) => {
+  testLegacyBehavior('with platform: default synth edition', App, (app) => {
     // GIVEN
     const stack = new Stack(app, 'Stack', { synthesizer: new DefaultStackSynthesizer() });
     // WHEN
@@ -193,11 +192,7 @@
     const dockerImageAsset = stackAssets.dockerImages[asset.assetHash];
     expect(dockerImageAsset.source.platform).toEqual('linux/arm64');
   });
-
-  testFutureBehavior('asset.repository.grantPull can be used to grant a principal permissions to use the image', flags, App, (app) => {
-=======
   testLegacyBehavior('asset.repository.grantPull can be used to grant a principal permissions to use the image', App, (app) => {
->>>>>>> 96d54df1
     // GIVEN
     const stack = new Stack(app);
     const user = new iam.User(stack, 'MyUser');
