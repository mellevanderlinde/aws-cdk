--- conflicted
+++ resolved
@@ -83,13 +83,8 @@
     "@aws-cdk/cdk-integ-tools": "0.0.0",
     "@aws-cdk/pkglint": "0.0.0",
     "@types/jest": "^27.4.0",
-<<<<<<< HEAD
-    "constructs": "^3.3.69",
     "jest": "^27.5.1"
-=======
-    "constructs": "^10.0.0",
-    "jest": "^27.4.7"
->>>>>>> 3d4d576a
+    "constructs": "^10.0.0"
   },
   "dependencies": {
     "@aws-cdk/aws-cloudwatch": "0.0.0",
