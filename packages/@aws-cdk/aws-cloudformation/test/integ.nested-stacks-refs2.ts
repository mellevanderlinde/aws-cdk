/// !cdk-integ *
import * as sns from '@aws-cdk/aws-sns';
import { App, Fn, Stack } from '@aws-cdk/core';
import * as cfn from '../lib';

// keep this import separate from other imports to reduce chance for merge conflicts with v2-main
// eslint-disable-next-line no-duplicate-imports, import/order
import { Construct } from 'constructs';

// non-nested non-parent stack consumes a resource from a nested stack

<<<<<<< HEAD
/* eslint-disable @aws-cdk/no-core-construct */

=======
>>>>>>> de5bf5d5
class ProducerNestedStack extends cfn.NestedStack {
  public readonly topic: sns.Topic;

  constructor(scope: Construct, id: string) {
    super(scope, id);

    this.topic = new sns.Topic(this, 'MyTopic');
  }
}

class ParentStack extends Stack {
  public readonly topic: sns.Topic;

  constructor(scope: Construct, id: string) {
    super(scope, id);

    const nested = new ProducerNestedStack(this, 'Nested1');
    this.topic = nested.topic;
  }
}

class ConsumerStack extends Stack {
  constructor(scope: Construct, id: string, topic: sns.Topic) {
    super(scope, id);

    new sns.Topic(this, 'ConsumerTopic', {
      displayName: `Consuming ${Fn.select(2, Fn.split('-', topic.topicName))}`, // just shorten because display name is limited
    });
  }
}

const app = new App();
const parent = new ParentStack(app, 'nested-stacks-refs2-parent-with-producer');
new ConsumerStack(app, 'nested-stacks-refs2-consumer', parent.topic);
app.synth();<|MERGE_RESOLUTION|>--- conflicted
+++ resolved
@@ -9,11 +9,6 @@
 
 // non-nested non-parent stack consumes a resource from a nested stack
 
-<<<<<<< HEAD
-/* eslint-disable @aws-cdk/no-core-construct */
-
-=======
->>>>>>> de5bf5d5
 class ProducerNestedStack extends cfn.NestedStack {
   public readonly topic: sns.Topic;
 
